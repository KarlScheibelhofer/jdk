--- conflicted
+++ resolved
@@ -279,14 +279,11 @@
 
     @Override
     public void setBounds(int x, int y, int w, int h, int op) {
-<<<<<<< HEAD
-=======
 
         if((op & NO_EMBEDDED_CHECK) == 0 && getPeerType() == PeerType.VIEW_EMBEDDED_FRAME) {
             return;
         }
 
->>>>>>> 01189834
         if ((op & SET_CLIENT_SIZE) != 0) {
             // SET_CLIENT_SIZE is only applicable to window peers, so handle it here
             // instead of pulling 'insets' field up to LWComponentPeer
